﻿// <copyright file="BmpDecoder.cs" company="James Jackson-South">
// Copyright (c) James Jackson-South and contributors.
// Licensed under the Apache License, Version 2.0.
// </copyright>

namespace ImageSharp.Formats
{
    using System;
    using System.IO;

    /// <summary>
    /// Image decoder for generating an image out of a Windows bitmap stream.
    /// </summary>
    /// <remarks>
    /// Does not support the following formats at the moment:
    /// <list type="bullet">
    ///    <item>JPG</item>
    ///    <item>PNG</item>
    ///    <item>RLE4</item>
    ///    <item>RLE8</item>
    ///    <item>BitFields</item>
    /// </list>
    /// Formats will be supported in a later releases. We advise always
    /// to use only 24 Bit Windows bitmaps.
    /// </remarks>
    public class BmpDecoder : IImageDecoder
    {
        /// <inheritdoc/>
        public void Decode<TColor>(Image<TColor> image, Stream stream)
<<<<<<< HEAD
        where TColor : struct, IPixel<TColor>
                {
=======
            where TColor : struct, IPackedPixel, IEquatable<TColor>
        {
>>>>>>> f137b8bc
            Guard.NotNull(image, "image");
            Guard.NotNull(stream, "stream");

            new BmpDecoderCore().Decode(image, stream);
        }
    }
}<|MERGE_RESOLUTION|>--- conflicted
+++ resolved
@@ -27,13 +27,8 @@
     {
         /// <inheritdoc/>
         public void Decode<TColor>(Image<TColor> image, Stream stream)
-<<<<<<< HEAD
-        where TColor : struct, IPixel<TColor>
-                {
-=======
-            where TColor : struct, IPackedPixel, IEquatable<TColor>
+            where TColor : struct, IPixel<TColor>
         {
->>>>>>> f137b8bc
             Guard.NotNull(image, "image");
             Guard.NotNull(stream, "stream");
 
