--- conflicted
+++ resolved
@@ -192,13 +192,7 @@
         /// <returns>The <see cref="CieLch"/></returns>
         public CieLch ToCieLch(Cmyk color)
         {
-<<<<<<< HEAD
-            Guard.NotNull(color, nameof(color));
-
-            var xyzColor = this.ToCieXyz(color);
-=======
-            CieXyz xyzColor = this.ToCieXyz(color);
->>>>>>> 1481b703
+            var xyzColor = this.ToCieXyz(color);
             return this.ToCieLch(xyzColor);
         }
 
