// Copyright (c) Six Labors and contributors.
// Licensed under the Apache License, Version 2.0.

using System;
using System.Numerics;
using System.Runtime.CompilerServices;
using System.Runtime.InteropServices;
using SixLabors.ImageSharp.Advanced;
using SixLabors.ImageSharp.Memory;
using SixLabors.ImageSharp.PixelFormats;

namespace SixLabors.ImageSharp.Processing.Processors.Convolution
{
    /// <summary>
    /// Defines a processor that uses a 2 dimensional matrix to perform convolution against an image.
    /// </summary>
    /// <typeparam name="TPixel">The pixel format.</typeparam>
    internal class ConvolutionProcessor<TPixel> : ImageProcessor<TPixel>
        where TPixel : struct, IPixel<TPixel>
    {
        /// <summary>
        /// Initializes a new instance of the <see cref="ConvolutionProcessor{TPixel}"/> class.
        /// </summary>
        /// <param name="configuration">The configuration which allows altering default behaviour or extending the library.</param>
        /// <param name="kernelXY">The 2d gradient operator.</param>
        /// <param name="preserveAlpha">Whether the convolution filter is applied to alpha as well as the color channels.</param>
        /// <param name="source">The source <see cref="Image{TPixel}"/> for the current processor instance.</param>
        /// <param name="sourceRectangle">The source area to process for the current processor instance.</param>
        public ConvolutionProcessor(
            Configuration configuration,
            in DenseMatrix<float> kernelXY,
            bool preserveAlpha,
            Image<TPixel> source,
            Rectangle sourceRectangle)
            : base(configuration, source, sourceRectangle)
        {
            this.KernelXY = kernelXY;
            this.PreserveAlpha = preserveAlpha;
        }

        /// <summary>
        /// Gets the 2d gradient operator.
        /// </summary>
        public DenseMatrix<float> KernelXY { get; }

        /// <summary>
        /// Gets a value indicating whether the convolution filter is applied to alpha as well as the color channels.
        /// </summary>
        public bool PreserveAlpha { get; }

        /// <inheritdoc/>
        protected override void OnFrameApply(ImageFrame<TPixel> source)
        {
            using Buffer2D<TPixel> targetPixels = this.Configuration.MemoryAllocator.Allocate2D<TPixel>(source.Size());

            source.CopyTo(targetPixels);

            var interest = Rectangle.Intersect(this.SourceRectangle, source.Bounds());
            var operation = new RowIntervalOperation(interest, targetPixels, source.PixelBuffer, this.KernelXY, this.Configuration, this.PreserveAlpha);
            ParallelRowIterator.IterateRows<RowIntervalOperation, Vector4>(
                this.Configuration,
                interest,
                in operation);

            Buffer2D<TPixel>.SwapOrCopyContent(source.PixelBuffer, targetPixels);
        }

        /// <summary>
        /// A <see langword="struct"/> implementing the convolution logic for <see cref="ConvolutionProcessor{T}"/>.
        /// </summary>
        private readonly struct RowIntervalOperation : IRowIntervalOperation<Vector4>
        {
            private readonly Rectangle bounds;
            private readonly int maxY;
            private readonly int maxX;
            private readonly Buffer2D<TPixel> targetPixels;
            private readonly Buffer2D<TPixel> sourcePixels;
            private readonly DenseMatrix<float> kernel;
            private readonly Configuration configuration;
            private readonly bool preserveAlpha;

            [MethodImpl(InliningOptions.ShortMethod)]
            public RowIntervalOperation(
                Rectangle bounds,
                Buffer2D<TPixel> targetPixels,
                Buffer2D<TPixel> sourcePixels,
                DenseMatrix<float> kernel,
                Configuration configuration,
                bool preserveAlpha)
            {
                this.bounds = bounds;
                this.maxY = this.bounds.Bottom - 1;
                this.maxX = this.bounds.Right - 1;
                this.targetPixels = targetPixels;
                this.sourcePixels = sourcePixels;
                this.kernel = kernel;
                this.configuration = configuration;
                this.preserveAlpha = preserveAlpha;
            }

<<<<<<< HEAD
                            for (int y = rows.Min; y < rows.Max; y++)
                            {
                                Span<TPixel> targetRowSpan = targetPixels.GetRowSpanUnchecked(y).Slice(startX);
                                PixelOperations<TPixel>.Instance.ToVector4(this.Configuration, targetRowSpan.Slice(0, length), vectorSpan);
=======
            /// <inheritdoc/>
            [MethodImpl(InliningOptions.ShortMethod)]
            public void Invoke(in RowInterval rows, Span<Vector4> span)
            {
                ref Vector4 spanRef = ref MemoryMarshal.GetReference(span);
>>>>>>> 6e82ece8

                for (int y = rows.Min; y < rows.Max; y++)
                {
                    Span<TPixel> targetRowSpan = this.targetPixels.GetRowSpan(y).Slice(this.bounds.X);
                    PixelOperations<TPixel>.Instance.ToVector4(this.configuration, targetRowSpan.Slice(0, span.Length), span);

                    if (this.preserveAlpha)
                    {
                        for (int x = 0; x < this.bounds.Width; x++)
                        {
                            DenseMatrixUtils.Convolve3(
                                in this.kernel,
                                this.sourcePixels,
                                ref spanRef,
                                y,
                                x,
                                this.bounds.Y,
                                this.maxY,
                                this.bounds.X,
                                this.maxX);
                        }
                    }
                    else
                    {
                        for (int x = 0; x < this.bounds.Width; x++)
                        {
                            DenseMatrixUtils.Convolve4(
                                in this.kernel,
                                this.sourcePixels,
                                ref spanRef,
                                y,
                                x,
                                this.bounds.Y,
                                this.maxY,
                                this.bounds.X,
                                this.maxX);
                        }
                    }

                    PixelOperations<TPixel>.Instance.FromVector4Destructive(this.configuration, span, targetRowSpan);
                }
            }
        }
    }
}<|MERGE_RESOLUTION|>--- conflicted
+++ resolved
@@ -98,22 +98,15 @@
                 this.preserveAlpha = preserveAlpha;
             }
 
-<<<<<<< HEAD
-                            for (int y = rows.Min; y < rows.Max; y++)
-                            {
-                                Span<TPixel> targetRowSpan = targetPixels.GetRowSpanUnchecked(y).Slice(startX);
-                                PixelOperations<TPixel>.Instance.ToVector4(this.Configuration, targetRowSpan.Slice(0, length), vectorSpan);
-=======
             /// <inheritdoc/>
             [MethodImpl(InliningOptions.ShortMethod)]
             public void Invoke(in RowInterval rows, Span<Vector4> span)
             {
                 ref Vector4 spanRef = ref MemoryMarshal.GetReference(span);
->>>>>>> 6e82ece8
 
                 for (int y = rows.Min; y < rows.Max; y++)
                 {
-                    Span<TPixel> targetRowSpan = this.targetPixels.GetRowSpan(y).Slice(this.bounds.X);
+                    Span<TPixel> targetRowSpan = this.targetPixels.GetRowSpanUnchecked(y).Slice(this.bounds.X);
                     PixelOperations<TPixel>.Instance.ToVector4(this.configuration, targetRowSpan.Slice(0, span.Length), span);
 
                     if (this.preserveAlpha)
