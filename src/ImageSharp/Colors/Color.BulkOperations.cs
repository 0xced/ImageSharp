--- conflicted
+++ resolved
@@ -1,4 +1,4 @@
-// <copyright file="Color.BulkOperations.cs" company="James Jackson-South">
+// <copyright file="Color32.BulkOperations.cs" company="James Jackson-South">
 // Copyright (c) James Jackson-South and contributors.
 // Licensed under the Apache License, Version 2.0.
 // </copyright>
@@ -8,6 +8,7 @@
     using System;
     using System.Numerics;
     using System.Runtime.CompilerServices;
+    using System.Runtime.InteropServices;
 
     /// <content>
     /// Conains the definition of <see cref="BulkOperations"/>
@@ -15,7 +16,7 @@
     public partial struct Color32
     {
         /// <summary>
-        /// <see cref="BulkPixelOperations{TColor}"/> implementation optimized for <see cref="Color32"/>.
+        /// <see cref="BulkPixelOperations{TColor32}"/> implementation optimized for <see cref="Color32"/>.
         /// </summary>
         internal class BulkOperations : BulkPixelOperations<Color32>
         {
@@ -23,7 +24,7 @@
             /// SIMD optimized bulk implementation of <see cref="IPixel.PackFromVector4(Vector4)"/>
             /// that works only with `count` divisible by <see cref="Vector{UInt32}.Count"/>.
             /// </summary>
-            /// <param name="sourceColors">The <see cref="BufferSpan{T}"/> to the source colors.</param>
+            /// <param name="sourceColor32s">The <see cref="BufferSpan{T}"/> to the source colors.</param>
             /// <param name="destVectors">The <see cref="BufferSpan{T}"/> to the dstination vectors.</param>
             /// <param name="count">The number of pixels to convert.</param>
             /// <remarks>
@@ -37,14 +38,14 @@
             /// </see>
             /// </remarks>
             internal static unsafe void ToVector4SimdAligned(
-                BufferSpan<Color32> sourceColors,
+                BufferSpan<Color32> sourceColor32s,
                 BufferSpan<Vector4> destVectors,
                 int count)
             {
                 if (!Vector.IsHardwareAccelerated)
                 {
                     throw new InvalidOperationException(
-                        "Color.BulkOperations.ToVector4SimdAligned() should not be called when Vector.IsHardwareAccelerated == false!");
+                        "Color32.BulkOperations.ToVector4SimdAligned() should not be called when Vector.IsHardwareAccelerated == false!");
                 }
 
                 int vecSize = Vector<uint>.Count;
@@ -61,7 +62,7 @@
 
                 int unpackedRawCount = count * 4;
 
-                ref uint src = ref Unsafe.As<Color, uint>(ref sourceColors.DangerousGetPinnableReference());
+                ref uint src = ref Unsafe.As<Color32, uint>(ref sourceColor32s.DangerousGetPinnableReference());
 
                 using (Buffer<uint> tempBuf = new Buffer<uint>(
                     unpackedRawCount + Vector<uint>.Count))
@@ -97,12 +98,12 @@
             }
 
             /// <inheritdoc />
-            internal override void ToVector4(BufferSpan<Color32> sourceColors, BufferSpan<Vector4> destVectors, int count)
+            internal override void ToVector4(BufferSpan<Color32> sourceColor32s, BufferSpan<Vector4> destVectors, int count)
             {
                 if (count < 256 || !Vector.IsHardwareAccelerated)
                 {
                     // Doesn't worth to bother with SIMD:
-                    base.ToVector4(sourceColors, destVectors, count);
+                    base.ToVector4(sourceColor32s, destVectors, count);
                     return;
                 }
 
@@ -112,174 +113,139 @@
 
                 if (alignedCount > 0)
                 {
-                    ToVector4SimdAligned(sourceColors, destVectors, alignedCount);
+                    ToVector4SimdAligned(sourceColor32s, destVectors, alignedCount);
                 }
 
                 if (remainder > 0)
                 {
-                    sourceColors = sourceColors.Slice(alignedCount);
+                    sourceColor32s = sourceColor32s.Slice(alignedCount);
                     destVectors = destVectors.Slice(alignedCount);
-                    base.ToVector4(sourceColors, destVectors, remainder);
-                }
-            }
-
-            /// <inheritdoc />
-<<<<<<< HEAD
-            internal override unsafe void PackFromXyzBytes(BufferSpan<byte> sourceBytes, BufferSpan<Color32> destColors, int count)
-=======
+                    base.ToVector4(sourceColor32s, destVectors, remainder);
+                }
+            }
+
+            /// <inheritdoc />
             internal override void PackFromXyzBytes(
                 BufferSpan<byte> sourceBytes,
-                BufferSpan<Color> destColors,
-                int count)
->>>>>>> 3f1d1032
+                BufferSpan<Color32> destColor32s,
+                int count)
             {
                 ref RGB24 sourceRef = ref Unsafe.As<byte, RGB24>(ref sourceBytes.DangerousGetPinnableReference());
-                ref Color destRef = ref destColors.DangerousGetPinnableReference();
+                ref Color32 destRef = ref destColor32s.DangerousGetPinnableReference();
 
                 for (int i = 0; i < count; i++)
                 {
                     ref RGB24 sp = ref Unsafe.Add(ref sourceRef, i);
-                    ref Color dp = ref Unsafe.Add(ref destRef, i);
-
-                    Unsafe.As<Color, RGB24>(ref dp) = sp;
+                    ref Color32 dp = ref Unsafe.Add(ref destRef, i);
+
+                    Unsafe.As<Color32, RGB24>(ref dp) = sp;
                     dp.A = 255;
                 }
             }
 
             /// <inheritdoc />
-<<<<<<< HEAD
-            internal override unsafe void ToXyzBytes(BufferSpan<Color32> sourceColors, BufferSpan<byte> destBytes, int count)
-=======
-            internal override void ToXyzBytes(BufferSpan<Color> sourceColors, BufferSpan<byte> destBytes, int count)
->>>>>>> 3f1d1032
-            {
-                ref Color sourceRef = ref sourceColors.DangerousGetPinnableReference();
+            internal override void ToXyzBytes(BufferSpan<Color32> sourceColor32s, BufferSpan<byte> destBytes, int count)
+            {
+                ref Color32 sourceRef = ref sourceColor32s.DangerousGetPinnableReference();
                 ref RGB24 destRef = ref Unsafe.As<byte, RGB24>(ref destBytes.DangerousGetPinnableReference());
 
                 for (int i = 0; i < count; i++)
                 {
-                    ref Color sp = ref Unsafe.Add(ref sourceRef, i);
+                    ref Color32 sp = ref Unsafe.Add(ref sourceRef, i);
                     ref RGB24 dp = ref Unsafe.Add(ref destRef, i);
 
-                    dp = Unsafe.As<Color, RGB24>(ref sp);
-                }
-            }
-
-            /// <inheritdoc />
-<<<<<<< HEAD
-            internal override void PackFromXyzwBytes(BufferSpan<byte> sourceBytes, BufferSpan<Color32> destColors, int count)
-=======
+                    dp = Unsafe.As<Color32, RGB24>(ref sp);
+                }
+            }
+
+            /// <inheritdoc />
             internal override unsafe void PackFromXyzwBytes(
                 BufferSpan<byte> sourceBytes,
-                BufferSpan<Color> destColors,
-                int count)
->>>>>>> 3f1d1032
-            {
-                BufferSpan.Copy(sourceBytes, destColors.AsBytes(), count * sizeof(Color));
-            }
-
-            /// <inheritdoc />
-<<<<<<< HEAD
-            internal override void ToXyzwBytes(BufferSpan<Color32> sourceColors, BufferSpan<byte> destBytes, int count)
-=======
-            internal override unsafe void ToXyzwBytes(BufferSpan<Color> sourceColors, BufferSpan<byte> destBytes, int count)
->>>>>>> 3f1d1032
-            {
-                BufferSpan.Copy(sourceColors.AsBytes(), destBytes, count * sizeof(Color));
-            }
-
-            /// <inheritdoc />
-<<<<<<< HEAD
-            internal override unsafe void PackFromZyxBytes(BufferSpan<byte> sourceBytes, BufferSpan<Color32> destColors, int count)
-=======
+                BufferSpan<Color32> destColor32s,
+                int count)
+            {
+                BufferSpan.Copy(sourceBytes, destColor32s.AsBytes(), count * sizeof(Color32));
+            }
+
+            /// <inheritdoc />
+            internal override unsafe void ToXyzwBytes(BufferSpan<Color32> sourceColor32s, BufferSpan<byte> destBytes, int count)
+            {
+                BufferSpan.Copy(sourceColor32s.AsBytes(), destBytes, count * sizeof(Color32));
+            }
+
+            /// <inheritdoc />
             internal override void PackFromZyxBytes(
                 BufferSpan<byte> sourceBytes,
-                BufferSpan<Color> destColors,
-                int count)
->>>>>>> 3f1d1032
+                BufferSpan<Color32> destColor32s,
+                int count)
             {
                 ref RGB24 sourceRef = ref Unsafe.As<byte, RGB24>(ref sourceBytes.DangerousGetPinnableReference());
-                ref Color destRef = ref destColors.DangerousGetPinnableReference();
+                ref Color32 destRef = ref destColor32s.DangerousGetPinnableReference();
 
                 for (int i = 0; i < count; i++)
                 {
                     ref RGB24 sp = ref Unsafe.Add(ref sourceRef, i);
-                    ref Color dp = ref Unsafe.Add(ref destRef, i);
-
-                    Unsafe.As<Color, RGB24>(ref dp) = sp.ToZyx();
+                    ref Color32 dp = ref Unsafe.Add(ref destRef, i);
+
+                    Unsafe.As<Color32, RGB24>(ref dp) = sp.ToZyx();
                     dp.A = 255;
                 }
             }
 
             /// <inheritdoc />
-<<<<<<< HEAD
-            internal override unsafe void ToZyxBytes(BufferSpan<Color32> sourceColors, BufferSpan<byte> destBytes, int count)
-=======
             internal override void ToZyxBytes(
-                BufferSpan<Color> sourceColors,
+                BufferSpan<Color32> sourceColor32s,
                 BufferSpan<byte> destBytes,
                 int count)
->>>>>>> 3f1d1032
-            {
-                ref Color sourceRef = ref sourceColors.DangerousGetPinnableReference();
+            {
+                ref Color32 sourceRef = ref sourceColor32s.DangerousGetPinnableReference();
                 ref RGB24 destRef = ref Unsafe.As<byte, RGB24>(ref destBytes.DangerousGetPinnableReference());
 
                 for (int i = 0; i < count; i++)
                 {
-                    ref Color sp = ref Unsafe.Add(ref sourceRef, i);
+                    ref Color32 sp = ref Unsafe.Add(ref sourceRef, i);
                     ref RGB24 dp = ref Unsafe.Add(ref destRef, i);
 
-                    dp = Unsafe.As<Color, RGB24>(ref sp).ToZyx();
-                }
-            }
-
-            /// <inheritdoc />
-<<<<<<< HEAD
-            internal override unsafe void PackFromZyxwBytes(BufferSpan<byte> sourceBytes, BufferSpan<Color32> destColors, int count)
-=======
+                    dp = Unsafe.As<Color32, RGB24>(ref sp).ToZyx();
+                }
+            }
+
+            /// <inheritdoc />
             internal override void PackFromZyxwBytes(
                 BufferSpan<byte> sourceBytes,
-                BufferSpan<Color> destColors,
-                int count)
->>>>>>> 3f1d1032
+                BufferSpan<Color32> destColor32s,
+                int count)
             {
                 ref RGBA32 sourceRef = ref Unsafe.As<byte, RGBA32>(ref sourceBytes.DangerousGetPinnableReference());
-                ref Color destRef = ref destColors.DangerousGetPinnableReference();
+                ref Color32 destRef = ref destColor32s.DangerousGetPinnableReference();
 
                 for (int i = 0; i < count; i++)
                 {
                     ref RGBA32 sp = ref Unsafe.Add(ref sourceRef, i);
-                    ref Color dp = ref Unsafe.Add(ref destRef, i);
+                    ref Color32 dp = ref Unsafe.Add(ref destRef, i);
                     RGBA32 zyxw = sp.ToZyxw();
-                    dp = Unsafe.As<RGBA32, Color>(ref zyxw);
-                }
-            }
-
-            /// <inheritdoc />
-<<<<<<< HEAD
-            internal override unsafe void ToZyxwBytes(BufferSpan<Color32> sourceColors, BufferSpan<byte> destBytes, int count)
-=======
+                    dp = Unsafe.As<RGBA32, Color32>(ref zyxw);
+                }
+            }
+
+            /// <inheritdoc />
             internal override void ToZyxwBytes(
-                BufferSpan<Color> sourceColors,
+                BufferSpan<Color32> sourceColor32s,
                 BufferSpan<byte> destBytes,
                 int count)
->>>>>>> 3f1d1032
-            {
-                ref Color sourceRef = ref sourceColors.DangerousGetPinnableReference();
+            {
+                ref Color32 sourceRef = ref sourceColor32s.DangerousGetPinnableReference();
                 ref RGBA32 destRef = ref Unsafe.As<byte, RGBA32>(ref destBytes.DangerousGetPinnableReference());
 
                 for (int i = 0; i < count; i++)
                 {
-                    ref RGBA32 sp = ref Unsafe.As<Color, RGBA32>(ref Unsafe.Add(ref sourceRef, i));
+                    ref RGBA32 sp = ref Unsafe.As<Color32, RGBA32>(ref Unsafe.Add(ref sourceRef, i));
                     ref RGBA32 dp = ref Unsafe.Add(ref destRef, i);
                     dp = sp.ToZyxw();
                 }
             }
 
             /// <summary>
-<<<<<<< HEAD
-            /// Value type to store <see cref="Color32"/>-s unpacked into multiple <see cref="uint"/>-s.
-=======
             /// Helper struct to manipulate 3-byte RGB data.
             /// </summary>
             [StructLayout(LayoutKind.Sequential)]
@@ -314,8 +280,7 @@
             }
 
             /// <summary>
-            /// Value type to store <see cref="Color"/>-s unpacked into multiple <see cref="uint"/>-s.
->>>>>>> 3f1d1032
+            /// Value type to store <see cref="Color32"/>-s unpacked into multiple <see cref="uint"/>-s.
             /// </summary>
             [StructLayout(LayoutKind.Sequential)]
             private struct UnpackedRGBA
@@ -332,15 +297,9 @@
                 public void Load(uint p)
                 {
                     this.r = p;
-<<<<<<< HEAD
-                    this.g = p >> Color32.GreenShift;
-                    this.b = p >> Color32.BlueShift;
-                    this.a = p >> Color32.AlphaShift;
-=======
                     this.g = p >> GreenShift;
                     this.b = p >> BlueShift;
                     this.a = p >> AlphaShift;
->>>>>>> 3f1d1032
                 }
             }
         }
