<?xml version="1.0" encoding="utf-8"?>
<Project Sdk="Microsoft.NET.Sdk">

  <PropertyGroup>
    <AssemblyName>SixLabors.ImageSharp</AssemblyName>
    <AssemblyTitle>SixLabors.ImageSharp</AssemblyTitle>
    <RootNamespace>SixLabors.ImageSharp</RootNamespace>
    <PackageId>SixLabors.ImageSharp</PackageId>
    <PackageIcon>sixlabors.imagesharp.128.png</PackageIcon>
    <PackageLicenseExpression>Apache-2.0</PackageLicenseExpression>
    <RepositoryUrl Condition="'$(RepositoryUrl)' == ''">https://github.com/SixLabors/ImageSharp/</RepositoryUrl>
    <PackageProjectUrl>$(RepositoryUrl)</PackageProjectUrl>
    <PackageTags>Image Resize Crop Gif Jpg Jpeg Bitmap Png Tga NetCore</PackageTags>
    <Description>A new, fully featured, fully managed, cross-platform, 2D graphics API for .NET</Description>
    <Configurations>Debug;Release;Debug-InnerLoop;Release-InnerLoop</Configurations>
    <DefineConstants Condition="'$(Configuration)' == 'Debug-InnerLoop'">$(DefineConstants);DEBUG</DefineConstants>
  </PropertyGroup>
<<<<<<< HEAD
=======

  <PropertyGroup>
    <!--Bump to V2 prior to tagged release.-->
    <MinVerMinimumMajorMinor>2.0</MinVerMinimumMajorMinor>
  </PropertyGroup>

>>>>>>> 424d4f94
  <Choose>
    <When Condition="$(SIXLABORS_TESTING_PREVIEW) == true">
      <PropertyGroup>
        <TargetFrameworks>net6.0;net5.0;netcoreapp3.1;netcoreapp2.1;netstandard2.1;netstandard2.0;netstandard1.3;net472</TargetFrameworks>
      </PropertyGroup>
    </When>
    <When Condition="$(SIXLABORS_TESTING) == true">
      <PropertyGroup>
        <TargetFrameworks>net5.0;netcoreapp3.1;netcoreapp2.1;netstandard2.1;netstandard2.0;netstandard1.3;net472</TargetFrameworks>
      </PropertyGroup>
    </When>
    <When Condition="$(Configuration.EndsWith('InnerLoop')) == true">
      <PropertyGroup>
        <TargetFrameworks>netcoreapp3.1</TargetFrameworks>
      </PropertyGroup>
    </When>
    <Otherwise>
      <PropertyGroup>
        <TargetFrameworks>netcoreapp3.1;netcoreapp2.1;netstandard2.1;netstandard2.0;netstandard1.3;net472</TargetFrameworks>
      </PropertyGroup>
    </Otherwise>
  </Choose>

  <ItemGroup>
    <None Include="..\..\shared-infrastructure\branding\icons\imagesharp\sixlabors.imagesharp.128.png" Pack="true" PackagePath="" />
  </ItemGroup>

  <ItemGroup>
    <PackageReference Include="System.Runtime.CompilerServices.Unsafe" Version="5.0.0" />
  </ItemGroup>

  <ItemGroup Condition=" $(TargetFramework.StartsWith('netstandard')) OR '$(TargetFramework)' == 'net472'">
    <PackageReference Include="System.Numerics.Vectors" Version="4.5.0" />
    <PackageReference Include="System.Buffers" Version="4.5.1" />
    <PackageReference Include="System.Memory" Version="4.5.4" />
  </ItemGroup>

  <ItemGroup Condition=" '$(TargetFramework)' == 'netstandard1.3'">
    <PackageReference Include="System.IO.Compression" Version="4.3.0" />
    <PackageReference Include="System.IO.UnmanagedMemoryStream" Version="4.3.0" />
    <PackageReference Include="System.Threading.Tasks.Parallel" Version="4.3.0" />
    <PackageReference Include="System.ValueTuple" Version="4.5.0" />
  </ItemGroup>

  <ItemGroup>
    <Compile Update="Formats\Jpeg\Components\Block8x8F.Generated.cs">
      <DesignTime>True</DesignTime>
      <AutoGen>True</AutoGen>
      <DependentUpon>Block8x8F.Generated.tt</DependentUpon>
    </Compile>
    <Compile Update="Formats\Jpeg\Components\GenericBlock8x8.Generated.cs">
      <DesignTime>True</DesignTime>
      <AutoGen>True</AutoGen>
      <DependentUpon>GenericBlock8x8.Generated.tt</DependentUpon>
    </Compile>
    <Compile Update="Formats\Jpeg\Components\Block8x8F.Generated.cs">
      <DesignTime>True</DesignTime>
      <AutoGen>True</AutoGen>
      <DependentUpon>Block8x8F.Generated.tt</DependentUpon>
    </Compile>
    <Compile Update="PixelFormats\PixelOperations{TPixel}.Generated.cs">
      <DesignTime>True</DesignTime>
      <AutoGen>True</AutoGen>
      <DependentUpon>PixelOperations{TPixel}.Generated.tt</DependentUpon>
    </Compile>
    <Compile Update="PixelFormats\PixelImplementations\PixelOperations\Generated\Argb32.PixelOperations.Generated.cs">
      <DesignTime>True</DesignTime>
      <AutoGen>True</AutoGen>
      <DependentUpon>Argb32.PixelOperations.Generated.tt</DependentUpon>
    </Compile>
    <Compile Update="PixelFormats\PixelImplementations\PixelOperations\Generated\Bgr24.PixelOperations.Generated.cs">
      <DesignTime>True</DesignTime>
      <AutoGen>True</AutoGen>
      <DependentUpon>Bgr24.PixelOperations.Generated.tt</DependentUpon>
    </Compile>
    <Compile Update="PixelFormats\PixelImplementations\PixelOperations\Generated\Bgra32.PixelOperations.Generated.cs">
      <DesignTime>True</DesignTime>
      <AutoGen>True</AutoGen>
      <DependentUpon>Bgra32.PixelOperations.Generated.tt</DependentUpon>
    </Compile>
    <Compile Update="PixelFormats\PixelImplementations\PixelOperations\Generated\Bgra5551.PixelOperations.Generated.cs">
      <DesignTime>True</DesignTime>
      <AutoGen>True</AutoGen>
      <DependentUpon>Bgra5551.PixelOperations.Generated.tt</DependentUpon>
    </Compile>
    <Compile Update="PixelFormats\PixelImplementations\PixelOperations\Generated\L16.PixelOperations.Generated.cs">
      <DesignTime>True</DesignTime>
      <AutoGen>True</AutoGen>
      <DependentUpon>L16.PixelOperations.Generated.tt</DependentUpon>
    </Compile>
    <Compile Update="PixelFormats\PixelImplementations\PixelOperations\Generated\L8.PixelOperations.Generated.cs">
      <DesignTime>True</DesignTime>
      <AutoGen>True</AutoGen>
      <DependentUpon>L8.PixelOperations.Generated.tt</DependentUpon>
    </Compile>
    <Compile Update="PixelFormats\PixelImplementations\PixelOperations\Generated\La16.PixelOperations.Generated.cs">
      <DesignTime>True</DesignTime>
      <AutoGen>True</AutoGen>
      <DependentUpon>La16.PixelOperations.Generated.tt</DependentUpon>
    </Compile>
    <Compile Update="PixelFormats\PixelImplementations\PixelOperations\Generated\La32.PixelOperations.Generated.cs">
      <DesignTime>True</DesignTime>
      <AutoGen>True</AutoGen>
      <DependentUpon>La32.PixelOperations.Generated.tt</DependentUpon>
    </Compile>
    <Compile Update="PixelFormats\PixelImplementations\PixelOperations\Generated\Rgb24.PixelOperations.Generated.cs">
      <DesignTime>True</DesignTime>
      <AutoGen>True</AutoGen>
      <DependentUpon>Rgb24.PixelOperations.Generated.tt</DependentUpon>
    </Compile>
    <Compile Update="PixelFormats\PixelImplementations\PixelOperations\Generated\Rgb48.PixelOperations.Generated.cs">
      <DesignTime>True</DesignTime>
      <AutoGen>True</AutoGen>
      <DependentUpon>Rgb48.PixelOperations.Generated.tt</DependentUpon>
    </Compile>
    <Compile Update="PixelFormats\PixelImplementations\PixelOperations\Generated\Rgba32.PixelOperations.Generated.cs">
      <DesignTime>True</DesignTime>
      <AutoGen>True</AutoGen>
      <DependentUpon>Rgba32.PixelOperations.Generated.tt</DependentUpon>
    </Compile>
    <Compile Update="PixelFormats\PixelImplementations\PixelOperations\Generated\Rgba64.PixelOperations.Generated.cs">
      <DesignTime>True</DesignTime>
      <AutoGen>True</AutoGen>
      <DependentUpon>Rgba64.PixelOperations.Generated.tt</DependentUpon>
    </Compile>
    <Compile Update="PixelFormats\PixelBlenders\DefaultPixelBlenders.Generated.cs">
      <DesignTime>True</DesignTime>
      <AutoGen>True</AutoGen>
      <DependentUpon>DefaultPixelBlenders.Generated.tt</DependentUpon>
    </Compile>
    <Compile Update="PixelFormats\PixelBlenders\PorterDuffFunctions.Generated.cs">
      <DesignTime>True</DesignTime>
      <AutoGen>True</AutoGen>
      <DependentUpon>PorterDuffFunctions.Generated.tt</DependentUpon>
    </Compile>
    <Compile Update="Formats\ImageExtensions.Save.cs">
      <AutoGen>True</AutoGen>
      <DesignTime>True</DesignTime>
      <DependentUpon>ImageExtensions.Save.tt</DependentUpon>
    </Compile>
  </ItemGroup>

  <ItemGroup>
    <None Update="Formats\Jpeg\Components\Block8x8F.Generated.tt">
      <Generator>TextTemplatingFileGenerator</Generator>
      <LastGenOutput>Block8x8F.Generated.cs</LastGenOutput>
    </None>
    <None Update="Formats\Jpeg\Components\GenericBlock8x8.Generated.tt">
      <Generator>TextTemplatingFileGenerator</Generator>
      <LastGenOutput>GenericBlock8x8.Generated.cs</LastGenOutput>
    </None>
    <None Update="Formats\Jpeg\Components\Block8x8F.Generated.tt">
      <Generator>TextTemplatingFileGenerator</Generator>
      <LastGenOutput>Block8x8F.Generated.cs</LastGenOutput>
    </None>
    <None Update="PixelFormats\PixelOperations{TPixel}.Generated.tt">
      <Generator>TextTemplatingFileGenerator</Generator>
      <LastGenOutput>PixelOperations{TPixel}.Generated.cs</LastGenOutput>
    </None>
    <None Update="PixelFormats\PixelImplementations\PixelOperations\Generated\Argb32.PixelOperations.Generated.tt">
      <Generator>TextTemplatingFileGenerator</Generator>
      <LastGenOutput>Argb32.PixelOperations.Generated.cs</LastGenOutput>
    </None>
    <None Update="PixelFormats\PixelImplementations\PixelOperations\Generated\Bgr24.PixelOperations.Generated.tt">
      <Generator>TextTemplatingFileGenerator</Generator>
      <LastGenOutput>Bgr24.PixelOperations.Generated.cs</LastGenOutput>
    </None>
    <None Update="PixelFormats\PixelImplementations\PixelOperations\Generated\Bgra32.PixelOperations.Generated.tt">
      <Generator>TextTemplatingFileGenerator</Generator>
      <LastGenOutput>Bgra32.PixelOperations.Generated.cs</LastGenOutput>
    </None>
    <None Update="PixelFormats\PixelImplementations\PixelOperations\Generated\Bgra5551.PixelOperations.Generated.tt">
      <Generator>TextTemplatingFileGenerator</Generator>
      <LastGenOutput>Bgra5551.PixelOperations.Generated.cs</LastGenOutput>
    </None>
    <None Update="PixelFormats\PixelImplementations\PixelOperations\Generated\L8.PixelOperations.Generated.tt">
      <Generator>TextTemplatingFileGenerator</Generator>
      <LastGenOutput>L8.PixelOperations.Generated.cs</LastGenOutput>
    </None>
    <None Update="PixelFormats\PixelImplementations\PixelOperations\Generated\L16.PixelOperations.Generated.tt">
      <Generator>TextTemplatingFileGenerator</Generator>
      <LastGenOutput>L16.PixelOperations.Generated.cs</LastGenOutput>
    </None>
    <None Update="PixelFormats\PixelImplementations\PixelOperations\Generated\La16.PixelOperations.Generated.tt">
      <Generator>TextTemplatingFileGenerator</Generator>
      <LastGenOutput>La16.PixelOperations.Generated.cs</LastGenOutput>
    </None>
    <None Update="PixelFormats\PixelImplementations\PixelOperations\Generated\La32.PixelOperations.Generated.tt">
      <Generator>TextTemplatingFileGenerator</Generator>
      <LastGenOutput>La32.PixelOperations.Generated.cs</LastGenOutput>
    </None>
    <None Update="PixelFormats\PixelImplementations\PixelOperations\Generated\Rgb24.PixelOperations.Generated.tt">
      <Generator>TextTemplatingFileGenerator</Generator>
      <LastGenOutput>Rgb24.PixelOperations.Generated.cs</LastGenOutput>
    </None>
    <None Update="PixelFormats\PixelImplementations\PixelOperations\Generated\Rgba32.PixelOperations.Generated.tt">
      <Generator>TextTemplatingFileGenerator</Generator>
      <LastGenOutput>Rgba32.PixelOperations.Generated.cs</LastGenOutput>
    </None>
    <None Update="PixelFormats\PixelImplementations\PixelOperations\Generated\Rgb48.PixelOperations.Generated.tt">
      <Generator>TextTemplatingFileGenerator</Generator>
      <LastGenOutput>Rgb48.PixelOperations.Generated.cs</LastGenOutput>
    </None>
    <None Update="PixelFormats\PixelImplementations\PixelOperations\Generated\Rgba64.PixelOperations.Generated.tt">
      <Generator>TextTemplatingFileGenerator</Generator>
      <LastGenOutput>Rgba64.PixelOperations.Generated.cs</LastGenOutput>
    </None>
    <None Update="PixelFormats\PixelBlenders\PorterDuffFunctions.Generated.tt">
      <LastGenOutput>PorterDuffFunctions.Generated.cs</LastGenOutput>
      <Generator>TextTemplatingFileGenerator</Generator>
    </None>
    <None Update="PixelFormats\PixelBlenders\DefaultPixelBlenders.Generated.tt">
      <LastGenOutput>DefaultPixelBlenders.Generated.cs</LastGenOutput>
      <Generator>TextTemplatingFileGenerator</Generator>
    </None>
    <None Update="Formats\ImageExtensions.Save.tt">
      <Generator>TextTemplatingFileGenerator</Generator>
      <LastGenOutput>ImageExtensions.Save.cs</LastGenOutput>
    </None>
  </ItemGroup>

  <ItemGroup>
    <Service Include="{508349B6-6B84-4DF5-91F0-309BEEBAD82D}" />
  </ItemGroup>

  <Import Project="..\..\shared-infrastructure\src\SharedInfrastructure\SharedInfrastructure.projitems" Label="Shared" />
</Project><|MERGE_RESOLUTION|>--- conflicted
+++ resolved
@@ -15,15 +15,12 @@
     <Configurations>Debug;Release;Debug-InnerLoop;Release-InnerLoop</Configurations>
     <DefineConstants Condition="'$(Configuration)' == 'Debug-InnerLoop'">$(DefineConstants);DEBUG</DefineConstants>
   </PropertyGroup>
-<<<<<<< HEAD
-=======
 
   <PropertyGroup>
     <!--Bump to V2 prior to tagged release.-->
     <MinVerMinimumMajorMinor>2.0</MinVerMinimumMajorMinor>
   </PropertyGroup>
 
->>>>>>> 424d4f94
   <Choose>
     <When Condition="$(SIXLABORS_TESTING_PREVIEW) == true">
       <PropertyGroup>
