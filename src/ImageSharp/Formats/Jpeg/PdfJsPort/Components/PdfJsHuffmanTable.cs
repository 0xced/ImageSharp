--- conflicted
+++ resolved
@@ -42,31 +42,16 @@
         /// <summary>
         /// Initializes a new instance of the <see cref="PdfJsHuffmanTable"/> struct.
         /// </summary>
-<<<<<<< HEAD
-        /// <param name="memoryManager">The <see cref="MemoryManager"/> to use for buffer allocations.</param>
+        /// <param name="memoryAllocator">The <see cref="MemoryAllocator"/> to use for buffer allocations.</param>
         /// <param name="count">The code lengths</param>
         /// <param name="values">The huffman values</param>
-        public PdfJsHuffmanTable(MemoryManager memoryManager, ReadOnlySpan<byte> count, ReadOnlySpan<byte> values)
+        public PdfJsHuffmanTable(MemoryAllocator memoryAllocator, ReadOnlySpan<byte> count, ReadOnlySpan<byte> values)
         {
             const int Length = 257;
-            using (IBuffer<short> huffcode = memoryManager.Allocate<short>(Length))
-            {
-                Span<short> codes = huffcode.Span;
-                ref short huffcodeRef = ref MemoryMarshal.GetReference(huffcode.Span);
-=======
-        /// <param name="memoryAllocator">The <see cref="MemoryAllocator"/> to use for buffer allocations.</param>
-        /// <param name="lengths">The code lengths</param>
-        /// <param name="values">The huffman values</param>
-        public PdfJsHuffmanTable(MemoryAllocator memoryAllocator, ReadOnlySpan<byte> lengths, ReadOnlySpan<byte> values)
-        {
-            const int length = 257;
-            using (IBuffer<short> huffsize = memoryAllocator.Allocate<short>(length))
-            using (IBuffer<short> huffcode = memoryAllocator.Allocate<short>(length))
-            {
-                ref short huffsizeRef = ref MemoryMarshal.GetReference(huffsize.GetSpan());
+            using (IBuffer<short> huffcode = memoryAllocator.Allocate<short>(Length))
+            {
+                Span<short> codes = huffcode.GetSpan();
                 ref short huffcodeRef = ref MemoryMarshal.GetReference(huffcode.GetSpan());
->>>>>>> d494a74b
-
                 this.GenerateSizeTable(count);
 
                 int k = 0;
@@ -210,7 +195,7 @@
                     }
                     else
                     {
-                       // maxcodeRef[i] = -1; // -1 if no codes of this length
+                        // maxcodeRef[i] = -1; // -1 if no codes of this length
                     }
                 }
 
