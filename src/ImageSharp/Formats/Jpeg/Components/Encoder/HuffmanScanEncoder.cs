// Copyright (c) Six Labors.
// Licensed under the Apache License, Version 2.0.

using System;
using System.IO;
using System.Numerics;
using System.Runtime.CompilerServices;
using System.Runtime.InteropServices;
using System.Threading;
using SixLabors.ImageSharp.Memory;
using SixLabors.ImageSharp.PixelFormats;

namespace SixLabors.ImageSharp.Formats.Jpeg.Components.Encoder
{
    internal class HuffmanScanEncoder
    {
        /// <summary>
        /// Maximum number of bytes encoded jpeg 8x8 block can occupy.
        /// It's highly unlikely for block to occupy this much space - it's a theoretical limit.
        /// </summary>
        /// <remarks>
        /// Where 16 is maximum huffman code binary length according to itu
        /// specs. 10 is maximum value binary length, value comes from discrete
        /// cosine tranform with value range: [-1024..1023]. Block stores
        /// 8x8 = 64 values thus multiplication by 64. Then divided by 8 to get
        /// the number of bytes. This value is then multiplied by
        /// <see cref="MaxBytesPerBlockMultiplier"/> for performance reasons.
        /// </remarks>
        private const int MaxBytesPerBlock = (16 + 10) * 64 / 8 * MaxBytesPerBlockMultiplier;

        /// <summary>
        /// Multiplier used within cache buffers size calculation.
        /// </summary>
        /// <remarks>
        /// <para>
        /// Theoretically, <see cref="MaxBytesPerBlock"/> bytes buffer can fit
        /// exactly one minimal coding unit. In reality, coding blocks occupy much
        /// less space than the theoretical maximum - this can be exploited.
        /// If temporal buffer size is multiplied by at least 2, second half of
        /// the resulting buffer will be used as an overflow 'guard' if next
        /// block would occupy maximum number of bytes. While first half may fit
        /// many blocks before needing to flush.
        /// </para>
        /// <para>
        /// This is subject to change. This can be equal to 1 but recomended
        /// value is 2 or even greater - futher benchmarking needed.
        /// </para>
        /// </remarks>
        private const int MaxBytesPerBlockMultiplier = 2;

        /// <summary>
        /// <see cref="streamWriteBuffer"/> size multiplier.
        /// </summary>
        /// <remarks>
        /// Jpeg specification requiers to insert 'stuff' bytes after each
        /// 0xff byte value. Worst case scenarion is when all bytes are 0xff.
        /// While it's highly unlikely (if not impossible) to get such
        /// combination, it's theoretically possible so buffer size must be guarded.
        /// </remarks>
        private const int OutputBufferLengthMultiplier = 2;

        /// <summary>
        /// Compiled huffman tree to encode given values.
        /// </summary>
        /// <remarks>Yields codewords by index consisting of [run length | bitsize].</remarks>
        private HuffmanLut[] huffmanTables;

        /// <summary>
        /// Buffer for temporal storage of huffman rle encoding bit data.
        /// </summary>
        /// <remarks>
        /// Encoding bits are assembled to 4 byte unsigned integers and then copied to this buffer.
        /// This process does NOT include inserting stuff bytes.
        /// </remarks>
        private readonly uint[] emitBuffer;

        /// <summary>
        /// Buffer for temporal storage which is then written to the output stream.
        /// </summary>
        /// <remarks>
        /// Encoding bits from <see cref="emitBuffer"/> are copied to this byte buffer including stuff bytes.
        /// </remarks>
        private readonly byte[] streamWriteBuffer;

        private int emitWriteIndex;

        /// <summary>
        /// Emitted bits 'micro buffer' before being transferred to the <see cref="emitBuffer"/>.
        /// </summary>
        private uint accumulatedBits;

        /// <summary>
        /// Number of jagged bits stored in <see cref="accumulatedBits"/>
        /// </summary>
        private int bitCount;

        private Block8x8F temporalBlock;
        private Block8x8 temporalShortBlock;

        /// <summary>
        /// The output stream. All attempted writes after the first error become no-ops.
        /// </summary>
        private readonly Stream target;

<<<<<<< HEAD
        public HuffmanScanEncoder(int componentCount, Stream outputStream)
        {
            int emitBufferByteLength = MaxBytesPerBlock * componentCount;
            this.emitBuffer = new uint[emitBufferByteLength / sizeof(uint)];
            this.emitWriteIndex = this.emitBuffer.Length;

            this.streamWriteBuffer = new byte[emitBufferByteLength * OutputBufferLengthMultiplier];

            this.target = outputStream;
        }
=======
        public HuffmanScanEncoder(Stream outputStream) => this.target = outputStream;
>>>>>>> 2b85b553

        private bool IsFlushNeeded
        {
            [MethodImpl(MethodImplOptions.AggressiveInlining)]
            get => this.emitWriteIndex < this.emitBuffer.Length / 2;
        }

        /// <summary>
        /// Encodes the image with no subsampling.
        /// </summary>
        /// <typeparam name="TPixel">The pixel format.</typeparam>
        /// <param name="pixels">The pixel accessor providing access to the image pixels.</param>
        /// <param name="luminanceQuantTable">Luminance quantization table provided by the callee.</param>
        /// <param name="chrominanceQuantTable">Chrominance quantization table provided by the callee.</param>
        /// <param name="cancellationToken">The token to monitor for cancellation.</param>
        public void Encode444<TPixel>(Image<TPixel> pixels, ref Block8x8F luminanceQuantTable, ref Block8x8F chrominanceQuantTable, CancellationToken cancellationToken)
            where TPixel : unmanaged, IPixel<TPixel>
        {
            this.huffmanTables = HuffmanLut.TheHuffmanLut;

            // ReSharper disable once InconsistentNaming
            int prevDCY = 0, prevDCCb = 0, prevDCCr = 0;

            ImageFrame<TPixel> frame = pixels.Frames.RootFrame;
            Buffer2D<TPixel> pixelBuffer = frame.PixelBuffer;
            RowOctet<TPixel> currentRows = default;

            var pixelConverter = new YCbCrForwardConverter444<TPixel>(frame);

            for (int y = 0; y < pixels.Height; y += 8)
            {
                cancellationToken.ThrowIfCancellationRequested();
                currentRows.Update(pixelBuffer, y);

                for (int x = 0; x < pixels.Width; x += 8)
                {
                    pixelConverter.Convert(x, y, ref currentRows);

                    prevDCY = this.WriteBlock(
                        QuantIndex.Luminance,
                        prevDCY,
                        ref pixelConverter.Y,
                        ref luminanceQuantTable);

                    prevDCCb = this.WriteBlock(
                        QuantIndex.Chrominance,
                        prevDCCb,
                        ref pixelConverter.Cb,
                        ref chrominanceQuantTable);

                    prevDCCr = this.WriteBlock(
                        QuantIndex.Chrominance,
                        prevDCCr,
                        ref pixelConverter.Cr,
                        ref chrominanceQuantTable);

                    if (this.IsFlushNeeded)
                    {
                        this.FlushToStream();
                    }
                }
            }

            this.FlushRemainingBytes();
        }

        /// <summary>
        /// Encodes the image with subsampling. The Cb and Cr components are each subsampled
        /// at a factor of 2 both horizontally and vertically.
        /// </summary>
        /// <typeparam name="TPixel">The pixel format.</typeparam>
        /// <param name="pixels">The pixel accessor providing access to the image pixels.</param>
        /// <param name="luminanceQuantTable">Luminance quantization table provided by the callee.</param>
        /// <param name="chrominanceQuantTable">Chrominance quantization table provided by the callee.</param>
        /// <param name="cancellationToken">The token to monitor for cancellation.</param>
        public void Encode420<TPixel>(Image<TPixel> pixels, ref Block8x8F luminanceQuantTable, ref Block8x8F chrominanceQuantTable, CancellationToken cancellationToken)
            where TPixel : unmanaged, IPixel<TPixel>
        {
            this.huffmanTables = HuffmanLut.TheHuffmanLut;

            // ReSharper disable once InconsistentNaming
            int prevDCY = 0, prevDCCb = 0, prevDCCr = 0;
            ImageFrame<TPixel> frame = pixels.Frames.RootFrame;
            Buffer2D<TPixel> pixelBuffer = frame.PixelBuffer;
            RowOctet<TPixel> currentRows = default;

            var pixelConverter = new YCbCrForwardConverter420<TPixel>(frame);

            for (int y = 0; y < pixels.Height; y += 16)
            {
                cancellationToken.ThrowIfCancellationRequested();
                for (int x = 0; x < pixels.Width; x += 16)
                {
                    for (int i = 0; i < 2; i++)
                    {
                        int yOff = i * 8;
                        currentRows.Update(pixelBuffer, y + yOff);
                        pixelConverter.Convert(x, y, ref currentRows, i);

                        prevDCY = this.WriteBlock(
                            QuantIndex.Luminance,
                            prevDCY,
                            ref pixelConverter.YLeft,
                            ref luminanceQuantTable);

                        prevDCY = this.WriteBlock(
                            QuantIndex.Luminance,
                            prevDCY,
                            ref pixelConverter.YRight,
                            ref luminanceQuantTable);
                    }

                    prevDCCb = this.WriteBlock(
                        QuantIndex.Chrominance,
                        prevDCCb,
                        ref pixelConverter.Cb,
                        ref chrominanceQuantTable);

                    prevDCCr = this.WriteBlock(
                        QuantIndex.Chrominance,
                        prevDCCr,
                        ref pixelConverter.Cr,
                        ref chrominanceQuantTable);

                    if (this.IsFlushNeeded)
                    {
                        this.FlushToStream();
                    }
                }
            }

            this.FlushRemainingBytes();
        }

        /// <summary>
        /// Encodes the image with no chroma, just luminance.
        /// </summary>
        /// <typeparam name="TPixel">The pixel format.</typeparam>
        /// <param name="pixels">The pixel accessor providing access to the image pixels.</param>
        /// <param name="luminanceQuantTable">Luminance quantization table provided by the callee.</param>
        /// <param name="cancellationToken">The token to monitor for cancellation.</param>
        public void EncodeGrayscale<TPixel>(Image<TPixel> pixels, ref Block8x8F luminanceQuantTable, CancellationToken cancellationToken)
            where TPixel : unmanaged, IPixel<TPixel>
        {
            this.huffmanTables = HuffmanLut.TheHuffmanLut;

            // ReSharper disable once InconsistentNaming
            int prevDCY = 0;

            var pixelConverter = LuminanceForwardConverter<TPixel>.Create();
            ImageFrame<TPixel> frame = pixels.Frames.RootFrame;
            Buffer2D<TPixel> pixelBuffer = frame.PixelBuffer;
            RowOctet<TPixel> currentRows = default;

            for (int y = 0; y < pixels.Height; y += 8)
            {
                cancellationToken.ThrowIfCancellationRequested();
                currentRows.Update(pixelBuffer, y);

                for (int x = 0; x < pixels.Width; x += 8)
                {
                    pixelConverter.Convert(frame, x, y, ref currentRows);

                    prevDCY = this.WriteBlock(
                        QuantIndex.Luminance,
                        prevDCY,
                        ref pixelConverter.Y,
                        ref luminanceQuantTable);

                    if (this.IsFlushNeeded)
                    {
                        this.FlushToStream();
                    }
                }
            }

            this.FlushRemainingBytes();
        }

        /// <summary>
        /// Encodes the image with no subsampling and keeps the pixel data as Rgb24.
        /// </summary>
        /// <typeparam name="TPixel">The pixel format.</typeparam>
        /// <param name="pixels">The pixel accessor providing access to the image pixels.</param>
        /// <param name="luminanceQuantTable">Luminance quantization table provided by the callee.</param>
        /// <param name="cancellationToken">The token to monitor for cancellation.</param>
        public void EncodeRgb<TPixel>(Image<TPixel> pixels, ref Block8x8F luminanceQuantTable, CancellationToken cancellationToken)
            where TPixel : unmanaged, IPixel<TPixel>
        {
            this.huffmanTables = HuffmanLut.TheHuffmanLut;

            var unzig = ZigZag.CreateUnzigTable();

            // ReSharper disable once InconsistentNaming
            int prevDCR = 0, prevDCG = 0, prevDCB = 0;

            ImageFrame<TPixel> frame = pixels.Frames.RootFrame;
            Buffer2D<TPixel> pixelBuffer = frame.PixelBuffer;
            RowOctet<TPixel> currentRows = default;

            var pixelConverter = new RgbForwardConverter<TPixel>(frame);

            for (int y = 0; y < pixels.Height; y += 8)
            {
                cancellationToken.ThrowIfCancellationRequested();
                currentRows.Update(pixelBuffer, y);

                for (int x = 0; x < pixels.Width; x += 8)
                {
                    pixelConverter.Convert(x, y, ref currentRows);

                    prevDCR = this.WriteBlock(
                        QuantIndex.Luminance,
                        prevDCR,
                        ref pixelConverter.R,
                        ref luminanceQuantTable,
                        ref unzig);

                    prevDCG = this.WriteBlock(
                        QuantIndex.Luminance,
                        prevDCG,
                        ref pixelConverter.G,
                        ref luminanceQuantTable,
                        ref unzig);

                    prevDCB = this.WriteBlock(
                        QuantIndex.Luminance,
                        prevDCB,
                        ref pixelConverter.B,
                        ref luminanceQuantTable,
                        ref unzig);
                }
            }

            this.FlushInternalBuffer();
        }

        /// <summary>
        /// Writes a block of pixel data using the given quantization table,
        /// returning the post-quantized DC value of the DCT-transformed block.
        /// The block is in natural (not zig-zag) order.
        /// </summary>
        /// <param name="index">The quantization table index.</param>
        /// <param name="prevDC">The previous DC value.</param>
        /// <param name="block">Source block.</param>
        /// <param name="quant">Quantization table.</param>
        /// <returns>The <see cref="int"/>.</returns>
        private int WriteBlock(
            QuantIndex index,
            int prevDC,
            ref Block8x8F block,
            ref Block8x8F quant)
        {
            ref Block8x8F refTemp = ref this.temporalBlock;
            ref Block8x8 spectralBlock = ref this.temporalShortBlock;

            // Shifting level from 0..255 to -128..127
            block.AddInPlace(-128f);

            // Discrete cosine transform
            FastFloatingPointDCT.TransformInplaceFDCT(ref block, ref refTemp);

            // Quantization
            Block8x8F.Quantize(ref block, ref spectralBlock, ref quant);

            // Emit the DC delta.
            int dc = spectralBlock[0];
            this.EmitHuffRLE(this.huffmanTables[2 * (int)index].Values, 0, dc - prevDC);

            // Emit the AC components.
            int[] acHuffTable = this.huffmanTables[(2 * (int)index) + 1].Values;

            int runLength = 0;
            int lastValuableIndex = spectralBlock.GetLastNonZeroIndex();
            for (int zig = 1; zig <= lastValuableIndex; zig++)
            {
                int ac = spectralBlock[zig];

                if (ac == 0)
                {
                    runLength++;
                }
                else
                {
                    while (runLength > 15)
                    {
                        this.EmitHuff(acHuffTable, 0xf0);
                        runLength -= 16;
                    }

                    this.EmitHuffRLE(acHuffTable, runLength, ac);
                    runLength = 0;
                }
            }

            // if mcu block contains trailing zeros - we must write end of block (EOB) value indicating that current block is over
            // this can be done for any number of trailing zeros, even when all 63 ac values are zero
            // (Block8x8F.Size - 1) == 63 - last index of the mcu elements
            if (lastValuableIndex != Block8x8F.Size - 1)
            {
                this.EmitHuff(acHuffTable, 0x00);
            }

            return dc;
        }

        [MethodImpl(InliningOptions.ShortMethod)]
        private void FlushRemainingBytes()
        {
            // Bytes count we want to write to the output stream
            int valuableBytesCount = (int)Numerics.DivideCeil((uint)this.bitCount, 8);

            // Padding all 4 bytes with 1's while not corrupting initial bits stored in accumulatedBits
            uint packedBytes = this.accumulatedBits | (uint.MaxValue >> this.bitCount);

            int writeIndex = this.emitWriteIndex;
            this.emitBuffer[writeIndex - 1] = packedBytes;

            this.FlushToStream((writeIndex * 4) - valuableBytesCount);
        }

        /// <summary>
        /// Emits the least significant count of bits to the stream write buffer.
        /// The precondition is bits
        /// <example>
        /// &lt; 1&lt;&lt;nBits &amp;&amp; nBits &lt;= 16
        /// </example>
        /// .
        /// </summary>
        /// <param name="bits">The packed bits.</param>
        /// <param name="count">The number of bits</param>
        [MethodImpl(InliningOptions.ShortMethod)]
        private void Emit(uint bits, int count)
        {
            this.accumulatedBits |= bits >> this.bitCount;

            count += this.bitCount;

            if (count >= 32)
            {
                this.emitBuffer[--this.emitWriteIndex] = this.accumulatedBits;
                this.accumulatedBits = bits << (32 - this.bitCount);

                count -= 32;
            }

            this.bitCount = count;
        }

        /// <summary>
        /// Emits the given value with the given Huffman encoder.
        /// </summary>
        /// <param name="table">Compiled Huffman spec values.</param>
        /// <param name="value">The value to encode.</param>
        [MethodImpl(InliningOptions.ShortMethod)]
        private void EmitHuff(int[] table, int value)
        {
            int x = table[value];
            this.Emit((uint)x & 0xffff_ff00u, x & 0xff);
        }

        /// <summary>
        /// Emits a run of runLength copies of value encoded with the given Huffman encoder.
        /// </summary>
        /// <param name="table">Compiled Huffman spec values.</param>
        /// <param name="runLength">The number of copies to encode.</param>
        /// <param name="value">The value to encode.</param>
        [MethodImpl(InliningOptions.ShortMethod)]
        private void EmitHuffRLE(int[] table, int runLength, int value)
        {
            int a = value;
            int b = value;
            if (a < 0)
            {
                a = -value;
                b = value - 1;
            }

            int valueLen = GetHuffmanEncodingLength((uint)a);

            // Huffman prefix code
            int huffPackage = table[(runLength << 4) | valueLen];
            int prefixLen = huffPackage & 0xff;
            uint prefix = (uint)huffPackage & 0xffff_0000u;

            // Actual encoded value
            uint encodedValue = (uint)b << (32 - valueLen);

            // Doing two binary shifts to get rid of leading 1's in negative value case
            this.Emit(prefix | (encodedValue >> prefixLen), prefixLen + valueLen);
        }

        /// <summary>
        /// Calculates how many minimum bits needed to store given value for Huffman jpeg encoding.
        /// </summary>
        /// <remarks>
        /// This is an internal operation supposed to be used only in <see cref="HuffmanScanEncoder"/> class for jpeg encoding.
        /// </remarks>
        /// <param name="value">The value.</param>
        [MethodImpl(InliningOptions.ShortMethod)]
        internal static int GetHuffmanEncodingLength(uint value)
        {
            DebugGuard.IsTrue(value <= (1 << 16), "Huffman encoder is supposed to encode a value of 16bit size max");
#if SUPPORTS_BITOPERATIONS
            // This should have been implemented as (BitOperations.Log2(value) + 1) as in non-intrinsic implementation
            // But internal log2 is implemented like this: (31 - (int)Lzcnt.LeadingZeroCount(value))

            // BitOperations.Log2 implementation also checks if input value is zero for the convention 0->0
            // Lzcnt would return 32 for input value of 0 - no need to check that with branching
            // Fallback code if Lzcnt is not supported still use if-check
            // But most modern CPUs support this instruction so this should not be a problem
            return 32 - BitOperations.LeadingZeroCount(value);
#else
            // Ideally:
            // if 0 - return 0 in this case
            // else - return log2(value) + 1
            //
            // Hack based on input value constraint:
            // We know that input values are guaranteed to be maximum 16 bit large for huffman encoding
            // We can safely shift input value for one bit -> log2(value << 1)
            // Because of the 16 bit value constraint it won't overflow
            // With that input value change we no longer need to add 1 before returning
            // And this eliminates need to check if input value is zero - it is a standard convention which Log2SoftwareFallback adheres to
            return Numerics.Log2(value << 1);
#endif
        }

        [MethodImpl(InliningOptions.ShortMethod)]
        private void FlushToStream() => this.FlushToStream(this.emitWriteIndex * 4);

        [MethodImpl(InliningOptions.ShortMethod)]
        private void FlushToStream(int endIndex)
        {
            Span<byte> emitBytes = MemoryMarshal.AsBytes(this.emitBuffer.AsSpan());

            int writeIdx = 0;
            int startIndex = emitBytes.Length - 1;
            for (int i = startIndex; i >= endIndex; i--)
            {
                byte value = emitBytes[i];
                this.streamWriteBuffer[writeIdx++] = value;
                if (value == 0xff)
                {
                    this.streamWriteBuffer[writeIdx++] = 0x00;
                }
            }

            this.target.Write(this.streamWriteBuffer, 0, writeIdx);
            this.emitWriteIndex = this.emitBuffer.Length;
        }
    }
}<|MERGE_RESOLUTION|>--- conflicted
+++ resolved
@@ -102,7 +102,6 @@
         /// </summary>
         private readonly Stream target;
 
-<<<<<<< HEAD
         public HuffmanScanEncoder(int componentCount, Stream outputStream)
         {
             int emitBufferByteLength = MaxBytesPerBlock * componentCount;
@@ -113,9 +112,6 @@
 
             this.target = outputStream;
         }
-=======
-        public HuffmanScanEncoder(Stream outputStream) => this.target = outputStream;
->>>>>>> 2b85b553
 
         private bool IsFlushNeeded
         {
