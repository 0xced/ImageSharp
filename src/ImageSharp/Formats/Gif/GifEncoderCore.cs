--- conflicted
+++ resolved
@@ -150,19 +150,11 @@
                     if (!pixelMapSet)
                     {
                         pixelMapSet = true;
-<<<<<<< HEAD
-                        pixelMap = new EuclideanPixelMap<TPixel>(this.configuration, quantized.Palette, quantized.Palette.Span.Length);
-                    }
-
-                    using var paletteFrameQuantizer = new PaletteFrameQuantizer<TPixel>(this.configuration, this.quantizer.Options, pixelMap);
-                    using QuantizedFrame<TPixel> paletteQuantized = paletteFrameQuantizer.QuantizeFrame(frame, frame.Bounds());
-=======
                         pixelMap = new EuclideanPixelMap<TPixel>(this.configuration, quantized.Palette);
                     }
 
                     using var paletteFrameQuantizer = new PaletteFrameQuantizer<TPixel>(this.configuration, this.quantizer.Options, pixelMap);
                     using IndexedImageFrame<TPixel> paletteQuantized = paletteFrameQuantizer.QuantizeFrame(frame, frame.Bounds());
->>>>>>> 8603d8d8
                     this.WriteImageData(paletteQuantized, stream);
                 }
             }
@@ -459,21 +451,13 @@
             // The maximum number of colors for the bit depth
             int colorTableLength = ImageMaths.GetColorCountForBitDepth(this.bitDepth) * Unsafe.SizeOf<Rgb24>();
 
-<<<<<<< HEAD
-            using IManagedByteBuffer colorTable = this.memoryAllocator.AllocateManagedByteBuffer(colorTableLength);
-=======
             using IManagedByteBuffer colorTable = this.memoryAllocator.AllocateManagedByteBuffer(colorTableLength, AllocationOptions.Clean);
->>>>>>> 8603d8d8
             PixelOperations<TPixel>.Instance.ToRgb24Bytes(
                 this.configuration,
                 image.Palette.Span,
                 colorTable.GetSpan(),
-<<<<<<< HEAD
-                pixelCount);
-=======
                 image.Palette.Length);
 
->>>>>>> 8603d8d8
             stream.Write(colorTable.Array, 0, colorTableLength);
         }
 
@@ -487,11 +471,7 @@
             where TPixel : unmanaged, IPixel<TPixel>
         {
             using var encoder = new LzwEncoder(this.memoryAllocator, (byte)this.bitDepth);
-<<<<<<< HEAD
-            encoder.Encode(image.GetPixelSpan(), stream);
-=======
             encoder.Encode(image.GetPixelBufferSpan(), stream);
->>>>>>> 8603d8d8
         }
     }
 }