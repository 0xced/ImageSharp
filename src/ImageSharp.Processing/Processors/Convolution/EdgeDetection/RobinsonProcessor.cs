﻿// <copyright file="RobinsonProcessor.cs" company="James Jackson-South">
// Copyright (c) James Jackson-South and contributors.
// Licensed under the Apache License, Version 2.0.
// </copyright>

namespace ImageSharp.Processing.Processors
{
    using System;
    using System.Diagnostics.CodeAnalysis;

    /// <summary>
    /// The Kirsch operator filter.
    /// <see href="http://www.tutorialspoint.com/dip/Robinson_Compass_Mask.htm"/>
    /// </summary>
    /// <typeparam name="TColor">The pixel format.</typeparam>
    [SuppressMessage("ReSharper", "StaticMemberInGenericType", Justification = "We want to use only one instance of each array field for each generic type.")]
    public class RobinsonProcessor<TColor> : EdgeDetectorCompassProcessor<TColor>
        where TColor : struct, IPixel<TColor>
    {
        /// <summary>
        /// The North gradient operator
        /// </summary>
        private static readonly Fast2DArray<float> RobinsonNorth =
<<<<<<< HEAD
            new Fast2DArray<float>(new float[,]
=======
            new float[,]
>>>>>>> 5a957163
            {
               { 1, 2, 1 },
               { 0,  0, 0 },
               { -1, -2, -1 }
<<<<<<< HEAD
            });
=======
            };
>>>>>>> 5a957163

        /// <summary>
        /// The NorthWest gradient operator
        /// </summary>
        private static readonly Fast2DArray<float> RobinsonNorthWest =
<<<<<<< HEAD
            new Fast2DArray<float>(new float[,]
=======
            new float[,]
>>>>>>> 5a957163
            {
               { 2,  1, 0 },
               { 1,  0, -1 },
               { 0, -1, -2 }
<<<<<<< HEAD
            });
=======
            };
>>>>>>> 5a957163

        /// <summary>
        /// The West gradient operator
        /// </summary>
        private static readonly Fast2DArray<float> RobinsonWest =
<<<<<<< HEAD
            new Fast2DArray<float>(new float[,]
=======
            new float[,]
>>>>>>> 5a957163
            {
               { 1, 0, -1 },
               { 2, 0, -2 },
               { 1, 0, -1 }
<<<<<<< HEAD
            });
=======
            };
>>>>>>> 5a957163

        /// <summary>
        /// The SouthWest gradient operator
        /// </summary>
        private static readonly Fast2DArray<float> RobinsonSouthWest =
<<<<<<< HEAD
            new Fast2DArray<float>(new float[,]
=======
            new float[,]
>>>>>>> 5a957163
            {
               { 0, -1, -2 },
               { 1, 0, -1 },
               { 2, 1,  0 }
<<<<<<< HEAD
            });
=======
            };
>>>>>>> 5a957163

        /// <summary>
        /// The South gradient operator
        /// </summary>
        private static readonly Fast2DArray<float> RobinsonSouth =
<<<<<<< HEAD
            new Fast2DArray<float>(new float[,]
=======
            new float[,]
>>>>>>> 5a957163
            {
               { -1, -2, -1 },
               { 0,  0, 0 },
               { 1,  2,  1 }
<<<<<<< HEAD
            });
=======
            };
>>>>>>> 5a957163

        /// <summary>
        /// The SouthEast gradient operator
        /// </summary>
        private static readonly Fast2DArray<float> RobinsonSouthEast =
<<<<<<< HEAD
            new Fast2DArray<float>(new float[,]
=======
            new float[,]
>>>>>>> 5a957163
            {
               { -2, -1, 0 },
               { -1,  0, 1 },
               { 0,  1,  2 }
<<<<<<< HEAD
            });
=======
            };
>>>>>>> 5a957163

        /// <summary>
        /// The East gradient operator
        /// </summary>
        private static readonly Fast2DArray<float> RobinsonEast =
<<<<<<< HEAD
            new Fast2DArray<float>(new float[,]
=======
            new float[,]
>>>>>>> 5a957163
            {
               { -1, 0, 1 },
               { -2, 0, 2 },
               { -1, 0, 1 }
<<<<<<< HEAD
            });
=======
            };
>>>>>>> 5a957163

        /// <summary>
        /// The NorthEast gradient operator
        /// </summary>
        private static readonly Fast2DArray<float> RobinsonNorthEast =
<<<<<<< HEAD
            new Fast2DArray<float>(new float[,]
=======
            new float[,]
>>>>>>> 5a957163
            {
               { 0,  1,  2 },
               { -1,  0, 1 },
               { -2, -1, 0 }
<<<<<<< HEAD
            });
=======
            };
>>>>>>> 5a957163

        /// <inheritdoc/>
        public override Fast2DArray<float> North => RobinsonNorth;

        /// <inheritdoc/>
        public override Fast2DArray<float> NorthWest => RobinsonNorthWest;

        /// <inheritdoc/>
        public override Fast2DArray<float> West => RobinsonWest;

        /// <inheritdoc/>
        public override Fast2DArray<float> SouthWest => RobinsonSouthWest;

        /// <inheritdoc/>
        public override Fast2DArray<float> South => RobinsonSouth;

        /// <inheritdoc/>
        public override Fast2DArray<float> SouthEast => RobinsonSouthEast;

        /// <inheritdoc/>
        public override Fast2DArray<float> East => RobinsonEast;

        /// <inheritdoc/>
        public override Fast2DArray<float> NorthEast => RobinsonNorthEast;
    }
}<|MERGE_RESOLUTION|>--- conflicted
+++ resolved
@@ -21,153 +21,89 @@
         /// The North gradient operator
         /// </summary>
         private static readonly Fast2DArray<float> RobinsonNorth =
-<<<<<<< HEAD
-            new Fast2DArray<float>(new float[,]
-=======
             new float[,]
->>>>>>> 5a957163
             {
                { 1, 2, 1 },
                { 0,  0, 0 },
                { -1, -2, -1 }
-<<<<<<< HEAD
-            });
-=======
             };
->>>>>>> 5a957163
 
         /// <summary>
         /// The NorthWest gradient operator
         /// </summary>
         private static readonly Fast2DArray<float> RobinsonNorthWest =
-<<<<<<< HEAD
-            new Fast2DArray<float>(new float[,]
-=======
             new float[,]
->>>>>>> 5a957163
             {
                { 2,  1, 0 },
                { 1,  0, -1 },
                { 0, -1, -2 }
-<<<<<<< HEAD
-            });
-=======
             };
->>>>>>> 5a957163
 
         /// <summary>
         /// The West gradient operator
         /// </summary>
         private static readonly Fast2DArray<float> RobinsonWest =
-<<<<<<< HEAD
-            new Fast2DArray<float>(new float[,]
-=======
             new float[,]
->>>>>>> 5a957163
             {
                { 1, 0, -1 },
                { 2, 0, -2 },
                { 1, 0, -1 }
-<<<<<<< HEAD
-            });
-=======
             };
->>>>>>> 5a957163
 
         /// <summary>
         /// The SouthWest gradient operator
         /// </summary>
         private static readonly Fast2DArray<float> RobinsonSouthWest =
-<<<<<<< HEAD
-            new Fast2DArray<float>(new float[,]
-=======
             new float[,]
->>>>>>> 5a957163
             {
                { 0, -1, -2 },
                { 1, 0, -1 },
                { 2, 1,  0 }
-<<<<<<< HEAD
-            });
-=======
             };
->>>>>>> 5a957163
 
         /// <summary>
         /// The South gradient operator
         /// </summary>
         private static readonly Fast2DArray<float> RobinsonSouth =
-<<<<<<< HEAD
-            new Fast2DArray<float>(new float[,]
-=======
             new float[,]
->>>>>>> 5a957163
             {
                { -1, -2, -1 },
                { 0,  0, 0 },
                { 1,  2,  1 }
-<<<<<<< HEAD
-            });
-=======
             };
->>>>>>> 5a957163
 
         /// <summary>
         /// The SouthEast gradient operator
         /// </summary>
         private static readonly Fast2DArray<float> RobinsonSouthEast =
-<<<<<<< HEAD
-            new Fast2DArray<float>(new float[,]
-=======
             new float[,]
->>>>>>> 5a957163
             {
                { -2, -1, 0 },
                { -1,  0, 1 },
                { 0,  1,  2 }
-<<<<<<< HEAD
-            });
-=======
             };
->>>>>>> 5a957163
 
         /// <summary>
         /// The East gradient operator
         /// </summary>
         private static readonly Fast2DArray<float> RobinsonEast =
-<<<<<<< HEAD
-            new Fast2DArray<float>(new float[,]
-=======
             new float[,]
->>>>>>> 5a957163
             {
                { -1, 0, 1 },
                { -2, 0, 2 },
                { -1, 0, 1 }
-<<<<<<< HEAD
-            });
-=======
             };
->>>>>>> 5a957163
 
         /// <summary>
         /// The NorthEast gradient operator
         /// </summary>
         private static readonly Fast2DArray<float> RobinsonNorthEast =
-<<<<<<< HEAD
-            new Fast2DArray<float>(new float[,]
-=======
             new float[,]
->>>>>>> 5a957163
             {
                { 0,  1,  2 },
                { -1,  0, 1 },
                { -2, -1, 0 }
-<<<<<<< HEAD
-            });
-=======
             };
->>>>>>> 5a957163
 
         /// <inheritdoc/>
         public override Fast2DArray<float> North => RobinsonNorth;
