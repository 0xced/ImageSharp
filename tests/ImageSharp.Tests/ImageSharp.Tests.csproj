--- conflicted
+++ resolved
@@ -7,22 +7,16 @@
     <DebugSymbols>True</DebugSymbols>
   </PropertyGroup>
   <ItemGroup>
-<<<<<<< HEAD
     <Compile Include="..\..\tests\ImageSharp.Formats.Tiff.Tests\**\*.cs" Exclude="..\..\tests\ImageSharp.Formats.Tiff.Tests\obj\**\*.cs" />
     <None Include="PixelFormats\PixelOperations.cs" />
-=======
     <None Include="PixelFormats\PixelOperationsTests.Blender.cs" />
->>>>>>> 7646ae14
   </ItemGroup>
   <ItemGroup>
     <PackageReference Include="Microsoft.NET.Test.Sdk" Version="15.0.0" />
     <PackageReference Include="Moq" Version="4.7.1" />
-<<<<<<< HEAD
     <PackageReference Include="System.ValueTuple" Version="4.3.0" />
     <PackageReference Include="xunit.runner.visualstudio" Version="2.2.0" />
-=======
     <PackageReference Include="xunit" Version="2.3.0-beta2-build3683" />
->>>>>>> 7646ae14
     <PackageReference Include="xunit.runner.visualstudio" Version="2.3.0-beta2-build1317" />
   </ItemGroup>
   <ItemGroup>
