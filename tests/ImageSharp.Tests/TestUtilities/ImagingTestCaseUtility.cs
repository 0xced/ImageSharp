﻿// Copyright (c) Six Labors and contributors.
// Licensed under the Apache License, Version 2.0.

<<<<<<< HEAD
namespace ImageSharp.Tests
{
    using System;
    using System.Collections.Generic;
    using System.IO;
    using System.Linq;
    using System.Reflection;

    using ImageSharp.Formats;
    using ImageSharp.PixelFormats;
=======
using System;
using System.IO;
using System.Linq;
using System.Reflection;
using SixLabors.ImageSharp.Formats;
using SixLabors.ImageSharp.PixelFormats;
>>>>>>> cca8e6f6

namespace SixLabors.ImageSharp.Tests
{
    /// <summary>
    /// Utility class to provide information about the test image & the test case for the test code,
    /// and help managing IO.
    /// </summary>
    public class ImagingTestCaseUtility : TestBase
    {
        /// <summary>
        /// Name of the TPixel in the owner <see cref="TestImageProvider{TPixel}"/>
        /// </summary>
        public string PixelTypeName { get; set; } = string.Empty;

        /// <summary>
        /// The name of the file which is provided by <see cref="TestImageProvider{TPixel}"/>
        /// Or a short string describing the image in the case of a non-file based image provider.
        /// </summary>
        public string SourceFileOrDescription { get; set; } = string.Empty;

        /// <summary>
        /// By default this is the name of the test class, but it's possible to change it
        /// </summary>
        public string TestGroupName { get; set; } = string.Empty;

        /// <summary>
        /// The name of the test case (by default)
        /// </summary>
        public string TestName { get; set; } = string.Empty;
        
        private string GetTestOutputFileNameImpl(string extension, string details, bool appendPixelTypeToFileName)
        {
            string fn = string.Empty;

            if (string.IsNullOrWhiteSpace(extension))
            {
                extension = null;
            }

            fn = Path.GetFileNameWithoutExtension(this.SourceFileOrDescription);

            if (string.IsNullOrWhiteSpace(extension))
            {
                extension = Path.GetExtension(this.SourceFileOrDescription);
            }

            if (string.IsNullOrWhiteSpace(extension))
            {
                extension = ".bmp";
            }
            extension = extension.ToLower();

            if (extension[0] != '.')
            {
                extension = '.' + extension;
            }

            if (fn != string.Empty) fn = '_' + fn;

            string pixName = "";

            if (appendPixelTypeToFileName)
            {
                pixName = this.PixelTypeName;

                if (pixName != string.Empty)
                {
                    pixName = '_' + pixName;
                }
            }

            details = details ?? string.Empty;
            if (details != string.Empty)
            {
                details = '_' + details;
            }

            return $"{this.GetTestOutputDir()}/{this.TestName}{pixName}{fn}{details}{extension}";
        }

        /// <summary>
        /// Gets the recommended file name for the output of the test
        /// </summary>
        /// <param name="extension">The required extension</param>
        /// <param name="testOutputDetails">The settings modifying the output path</param>
        /// <param name="appendPixelTypeToFileName">A boolean indicating whether to append the pixel type to output file name.</param>
        /// <returns>The file test name</returns>
        public string GetTestOutputFileName(string extension = null, object testOutputDetails = null, bool appendPixelTypeToFileName = true)
        {
            string detailsString = null;
            string s = testOutputDetails as string;

            if (s != null)
            {
                detailsString = s;
            }
            else if (testOutputDetails != null)
            {
                Type type = testOutputDetails.GetType();
                TypeInfo info = type.GetTypeInfo();
                if (info.IsPrimitive || info.IsEnum || type == typeof(decimal))
                {
                    detailsString = testOutputDetails.ToString();
                }
                else
                {
                    IEnumerable<PropertyInfo> properties = testOutputDetails.GetType().GetRuntimeProperties();

                    detailsString = String.Join("_", properties.ToDictionary(x => x.Name, x => x.GetValue(testOutputDetails)).Select(x => $"{x.Key}-{x.Value}"));
                }
            }
            return this.GetTestOutputFileNameImpl(extension, detailsString, appendPixelTypeToFileName);
        }


        /// <summary>
        /// Encodes image by the format matching the required extension, than saves it to the recommended output file.
        /// </summary>
        /// <typeparam name="TPixel">The pixel format of the image</typeparam>
        /// <param name="image">The image instance</param>
        /// <param name="extension">The requested extension</param>
        /// <param name="encoder">Optional encoder</param>
        public void SaveTestOutputFile<TPixel>(
            Image<TPixel> image,
            string extension = null,
            IImageEncoder encoder = null,
            object testOutputDetails = null,
            bool appendPixelTypeToFileName = true)
            where TPixel : struct, IPixel<TPixel>
        {
            string path = this.GetTestOutputFileName(extension, testOutputDetails, appendPixelTypeToFileName);
            encoder = encoder ?? TestEnvironment.GetReferenceEncoder(path);
            
            using (FileStream stream = File.OpenWrite(path))
            {
                image.Save(stream, encoder);
            }
        }

        internal string GetReferenceOutputFileName(
            string extension,
            object settings,
            bool appendPixelTypeToFileName)
        {
            return TestEnvironment.GetReferenceOutputFileName(
                this.GetTestOutputFileName(extension, settings, appendPixelTypeToFileName)
                );
        }

        internal void Init(string typeName, string methodName)
        {
            this.TestGroupName = typeName;
            this.TestName = methodName;
        }

        internal void Init(MethodInfo method)
        {
            this.Init(method.DeclaringType.Name, method.Name);
        }

        //private static IImageEncoder GetEncoderByExtension(string extension, bool grayscale)
        //{
        //    extension = extension?.TrimStart('.');
        //    var format = Configuration.Default.FindFormatByFileExtension(extension);
        //    IImageEncoder encoder = Configuration.Default.FindEncoder(format);
        //    PngEncoder pngEncoder = encoder as PngEncoder;
        //    if (pngEncoder != null)
        //    {
        //        pngEncoder = new PngEncoder();
        //        encoder = pngEncoder;
        //        pngEncoder.CompressionLevel = 9;

        //        if (grayscale)
        //        {
        //            pngEncoder.PngColorType = PngColorType.Grayscale;
        //        }
        //    }
            
        //    return encoder;
        //}

        private string GetTestOutputDir()
        {
            string testGroupName = Path.GetFileNameWithoutExtension(this.TestGroupName);
            return this.CreateOutputDirectory(testGroupName);
        }

        public static void ModifyPixel<TPixel>(ImageBase<TPixel> img, int x, int y, byte perChannelChange)
            where TPixel : struct, IPixel<TPixel>
        {
            TPixel pixel = img[x, y];
            var rgbaPixel = default(Rgba32);
            pixel.ToRgba32(ref rgbaPixel);

            if (rgbaPixel.R + perChannelChange <= 255)
            {
                rgbaPixel.R += perChannelChange;
            }
            else
            {
                rgbaPixel.R -= perChannelChange;
            }

            if (rgbaPixel.G + perChannelChange <= 255)
            {
                rgbaPixel.G += perChannelChange;
            }
            else
            {
                rgbaPixel.G -= perChannelChange;
            }

            if (rgbaPixel.B + perChannelChange <= 255)
            {
                rgbaPixel.B += perChannelChange;
            }
            else
            {
                rgbaPixel.B -= perChannelChange;
            }

            if (rgbaPixel.A + perChannelChange <= 255)
            {
                rgbaPixel.A += perChannelChange;
            }
            else
            {
                rgbaPixel.A -= perChannelChange;
            }

            pixel.PackFromRgba32(rgbaPixel);
            img[x, y] = pixel;
        }
    }
}<|MERGE_RESOLUTION|>--- conflicted
+++ resolved
@@ -1,25 +1,14 @@
 ﻿// Copyright (c) Six Labors and contributors.
 // Licensed under the Apache License, Version 2.0.
 
-<<<<<<< HEAD
-namespace ImageSharp.Tests
-{
-    using System;
-    using System.Collections.Generic;
-    using System.IO;
-    using System.Linq;
-    using System.Reflection;
-
-    using ImageSharp.Formats;
-    using ImageSharp.PixelFormats;
-=======
 using System;
+using System.Collections.Generic;
 using System.IO;
 using System.Linq;
 using System.Reflection;
+
 using SixLabors.ImageSharp.Formats;
 using SixLabors.ImageSharp.PixelFormats;
->>>>>>> cca8e6f6
 
 namespace SixLabors.ImageSharp.Tests
 {
