// Copyright (c) Six Labors.
// Licensed under the Apache License, Version 2.0.

using System.IO;
using BenchmarkDotNet.Attributes;
using ImageMagick;
using SixLabors.ImageSharp.PixelFormats;
using SixLabors.ImageSharp.Tests;

namespace SixLabors.ImageSharp.Benchmarks.Codecs
{
    [Config(typeof(Config.ShortMultiFramework))]
    public class EncodeTga
    {
        private MagickImage tgaMagick;
        private Image<Rgba32> tga;

        private string TestImageFullPath
            => Path.Combine(TestEnvironment.InputImagesDirectoryFullPath, this.TestImage);

        [Params(TestImages.Tga.Bit24BottomLeft)]
        public string TestImage { get; set; }

        [GlobalSetup]
        public void ReadImages()
        {
            if (this.tga == null)
            {
                this.tga = Image.Load<Rgba32>(this.TestImageFullPath);
                this.tgaMagick = new MagickImage(this.TestImageFullPath);
            }
        }

        [GlobalCleanup]
        public void Cleanup()
        {
<<<<<<< HEAD
            this.tga.Dispose();
=======
            this.tgaCore.Dispose();
            this.tgaCore = null;
>>>>>>> 28bbbe43
            this.tgaMagick.Dispose();
        }

        [Benchmark(Baseline = true, Description = "Magick Tga")]
<<<<<<< HEAD
        public void MagickTga()
=======
        public void BmpImageMagick()
>>>>>>> 28bbbe43
        {
            using var memoryStream = new MemoryStream();
            this.tgaMagick.Write(memoryStream, MagickFormat.Tga);
        }

        [Benchmark(Description = "ImageSharp Tga")]
<<<<<<< HEAD
        public void ImageSharpTga()
        {
            using var memoryStream = new MemoryStream();
            this.tga.SaveAsTga(memoryStream);
=======
        public void BmpImageSharp()
        {
            using var memoryStream = new MemoryStream();
            this.tgaCore.SaveAsBmp(memoryStream);
>>>>>>> 28bbbe43
        }
    }
}<|MERGE_RESOLUTION|>--- conflicted
+++ resolved
@@ -34,38 +34,23 @@
         [GlobalCleanup]
         public void Cleanup()
         {
-<<<<<<< HEAD
             this.tga.Dispose();
-=======
-            this.tgaCore.Dispose();
-            this.tgaCore = null;
->>>>>>> 28bbbe43
+            this.tga = null;
             this.tgaMagick.Dispose();
         }
 
         [Benchmark(Baseline = true, Description = "Magick Tga")]
-<<<<<<< HEAD
         public void MagickTga()
-=======
-        public void BmpImageMagick()
->>>>>>> 28bbbe43
         {
             using var memoryStream = new MemoryStream();
             this.tgaMagick.Write(memoryStream, MagickFormat.Tga);
         }
 
         [Benchmark(Description = "ImageSharp Tga")]
-<<<<<<< HEAD
         public void ImageSharpTga()
         {
             using var memoryStream = new MemoryStream();
             this.tga.SaveAsTga(memoryStream);
-=======
-        public void BmpImageSharp()
-        {
-            using var memoryStream = new MemoryStream();
-            this.tgaCore.SaveAsBmp(memoryStream);
->>>>>>> 28bbbe43
         }
     }
 }